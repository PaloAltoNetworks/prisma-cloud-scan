# Prisma Cloud Scan Action
This GitHub Action will scan container images for vulnerabilities and compliance issues using Prisma Cloud by Palo Alto Networks. With it, you can receive immediate feedback about image vulnerabilities and compliance violations both in GitHub and in the Prisma Cloud Console as well as block builds that do not meet your compliance requirements, such as high or critical vulnerabilities.

This action is a wrapper around [twistcli](https://docs.twistlock.com/docs/compute_edition/tools/twistcli_scan_images.html) which connects to the specified Prisma Cloud Console for vulnerability and compliance policy and metadata.

## Usage
### Example of container image scanning
```yaml
on: [ push, workflow_dispatch ]

env:
  IMAGE_NAME: ${{ github.repository }}:${{ github.sha }}

jobs:
  build-and-scan:
    name: Build and scan image
    runs-on: ubuntu-latest

    steps:
      - name: Check out the repository
        uses: actions/checkout@v2

      - name: Build the image
        run: docker build -t $IMAGE_NAME .

      - name: Prisma Cloud image scan
        id: scan
        uses: PaloAltoNetworks/prisma-cloud-scan@v1
        with:
          pcc_console_url: ${{ secrets.PCC_CONSOLE_URL }}
          pcc_user: ${{ secrets.PCC_USER }}
          pcc_pass: ${{ secrets.PCC_PASS }}
          image_name: ${{ env.IMAGE_NAME }}

      # (Optional) for compatibility with GitHub's code scanning alerts
      - name: Upload SARIF file
        if: ${{ always() }} # necessary if using failure thresholds in the image scan
        uses: github/codeql-action/upload-sarif@v1
        with:
          sarif_file: ${{ steps.scan.outputs.sarif_file }}
```


## Properties
### Environment variables
| Variable | Description | Required? | Default |
|---|---|---|---|
| `DOCKER_ADDRESS` | Address of the Docker daemon (e.g. tcp://localhost:2375) | No | |

### Inputs
| Input | Description | Required? | Default |
|---|---|---|---|
<<<<<<< HEAD
| `http_proxy` | URL of your HTTP proxy if necessary for Internet access | No |  | 
=======
>>>>>>> de17586a
| `pcc_console_url` | URL of your Prisma Cloud Compute Console | Yes |  |
| `pcc_user` | Username of a user with the CI user role | Yes |  |
| `pcc_pass` | Password of a user with the CI user role | Yes |  |
| `image_name` | Name (or ID) of the image to be scanned | Yes |  |
| `results_file` | File to which scan results are written in JSON | No | `pcc_scan_results.json` |
| `sarif_file` | File to which scan results are written in SARIF | No | `pcc_scan_results.sarif.json` |
| `docker_address` | Address of the Docker daemon (e.g. tcp://localhost:2375) | No |  |

### Outputs
| Output | Description |
|---|---|
| `results_file` | File to which scan results are written in JSON |
| `sarif_file` | File to which scan results are written in SARIF |

## Control alerting and fail thresholds
You can set the level for alerting and failing builds in the Prisma Cloud UI. For example, setting the alert threshold to Medium will not alert for Low severity vulnerabilities.

<img src="./images/pc_ci_rule_example.png">

## Results output
The table of discovered vulnerabilities and compliance violations shows up in the GitHub workflow log and in the Prisma Cloud Console in the Monitor section. If you [upload the outputted SARIF file to GitHub](https://docs.github.com/en/code-security/secure-coding/integrating-with-code-scanning/uploading-a-sarif-file-to-github), you will also populate the code scanning alerts section in your repository. While the code-scan-to-image-scan mapping isn't perfect, it does provide all available information of each vulnerability and compliance issue. The alerts will automatically close once the issues are fixed and the workflow is ran again.

### GitHub workflow log
<img src="./images/pc_github_log_output.png">

### Prisma Cloud Console view
<img src="./images/pc_ui_result.png">

### GitHub code scanning alerts
<img src="./images/pc_github_code_scanning.png">

## Support
Please read [SUPPORT.md](SUPPORT.md) for details on how to get support for this project.<|MERGE_RESOLUTION|>--- conflicted
+++ resolved
@@ -50,10 +50,6 @@
 ### Inputs
 | Input | Description | Required? | Default |
 |---|---|---|---|
-<<<<<<< HEAD
-| `http_proxy` | URL of your HTTP proxy if necessary for Internet access | No |  | 
-=======
->>>>>>> de17586a
 | `pcc_console_url` | URL of your Prisma Cloud Compute Console | Yes |  |
 | `pcc_user` | Username of a user with the CI user role | Yes |  |
 | `pcc_pass` | Password of a user with the CI user role | Yes |  |
